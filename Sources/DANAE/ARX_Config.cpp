--- conflicted
+++ resolved
@@ -1,52 +1,45 @@
-/*
- ===========================================================================
- ARX FATALIS GPL Source Code
- Copyright (C) 1999-2010 Arkane Studios SA, a ZeniMax Media company.
-
- This file is part of the Arx Fatalis GPL Source Code ('Arx Fatalis Source Code').
-
- Arx Fatalis Source Code is free software: you can redistribute it and/or modify it under the terms of the GNU General Public
- License as published by the Free Software Foundation, either version 3 of the License, or (at your option) any later version.
-
- Arx Fatalis Source Code is distributed in the hope that it will be useful, but WITHOUT ANY WARRANTY; without even the implied
- warranty of MERCHANTABILITY or FITNESS FOR A PARTICULAR PURPOSE. See the GNU General Public License for more details.
-
- You should have received a copy of the GNU General Public License along with Arx Fatalis Source Code.  If not, see
- <http://www.gnu.org/licenses/>.
-
- In addition, the Arx Fatalis Source Code is also subject to certain additional terms. You should have received a copy of these
- additional terms immediately following the terms and conditions of the GNU General Public License which accompanied the Arx
- Fatalis Source Code. If not, please request a copy in writing from Arkane Studios at the address below.
-
- If you have questions concerning this license or the applicable additional terms, you may contact in writing Arkane Studios, c/o
- ZeniMax Media Inc., Suite 120, Rockville, Maryland 20850 USA.
- ===========================================================================
- */
-// test_dll.cpp : Defines the entry point for the DLL application.
-//
-
-#include <windows.h>
-#include "ARX_Config.h"
-#include "Danae_resource.h"
-#include "Danae.h" // pour danaeApp
-#include "ARX_Menu2.h"
-#include <vector>
-
-<<<<<<< HEAD
-#define _CRTDBG_MAP_ALLOC
-#include <crtdbg.h>
-
-using namespace std;
-
-=======
->>>>>>> 103a6219
-extern CMenuConfig * pMenuConfig;
-extern bool bGATI8500;
-
-//-----------------------------------------------------------------------------
-
-//BOOL CALLBACK ARX_CONFIG_Proc(HWND hWnd, UINT uMsg, WPARAM wParam, LPARAM lParam);
-
-//-----------------------------------------------------------------------------
-
-//HWND hButtonTab[8];
+/*
+ ===========================================================================
+ ARX FATALIS GPL Source Code
+ Copyright (C) 1999-2010 Arkane Studios SA, a ZeniMax Media company.
+
+ This file is part of the Arx Fatalis GPL Source Code ('Arx Fatalis Source Code').
+
+ Arx Fatalis Source Code is free software: you can redistribute it and/or modify it under the terms of the GNU General Public
+ License as published by the Free Software Foundation, either version 3 of the License, or (at your option) any later version.
+
+ Arx Fatalis Source Code is distributed in the hope that it will be useful, but WITHOUT ANY WARRANTY; without even the implied
+ warranty of MERCHANTABILITY or FITNESS FOR A PARTICULAR PURPOSE. See the GNU General Public License for more details.
+
+ You should have received a copy of the GNU General Public License along with Arx Fatalis Source Code.  If not, see
+ <http://www.gnu.org/licenses/>.
+
+ In addition, the Arx Fatalis Source Code is also subject to certain additional terms. You should have received a copy of these
+ additional terms immediately following the terms and conditions of the GNU General Public License which accompanied the Arx
+ Fatalis Source Code. If not, please request a copy in writing from Arkane Studios at the address below.
+
+ If you have questions concerning this license or the applicable additional terms, you may contact in writing Arkane Studios, c/o
+ ZeniMax Media Inc., Suite 120, Rockville, Maryland 20850 USA.
+ ===========================================================================
+ */
+// test_dll.cpp : Defines the entry point for the DLL application.
+//
+
+#include <windows.h>
+#include "ARX_Config.h"
+#include "Danae_resource.h"
+#include "Danae.h" // pour danaeApp
+#include "ARX_Menu2.h"
+#include <vector>
+using namespace std;
+
+extern CMenuConfig * pMenuConfig;
+extern bool bGATI8500;
+
+//-----------------------------------------------------------------------------
+
+//BOOL CALLBACK ARX_CONFIG_Proc(HWND hWnd, UINT uMsg, WPARAM wParam, LPARAM lParam);
+
+//-----------------------------------------------------------------------------
+
+//HWND hButtonTab[8];