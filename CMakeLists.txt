--- conflicted
+++ resolved
@@ -15,25 +15,19 @@
 set(CMAKE_CXX_COMPILER /usr/bin/wineg++)
 set(CMAKE_C_COMPILER /usr/bin/winegcc)
 
-<<<<<<< HEAD
-set(CMAKE_CXX_FLAGS "-fpermissive -w -m32") #Debug
-
-
-=======
 #set temporally less gcc problems
 set(CMAKE_CXX_FLAGS "-fpermissive -w")
->>>>>>> 61bf6b36
 
 #Add sources
 set(SOURCE_DIRS
 	ArxCommon
-	Athena
-    danae
+	#Athena
+    DANAE
     DANAE_Debugger
-    eerie
-    hermes
+    EERIE
+    HERMES
     Mercury
-    minos
+    MINOS
 )
 foreach(SOURCE_DIR ${SOURCE_DIRS})
     file(GLOB GLOB_RESULT ${SRC_DIR}/${SOURCE_DIR}/*.cpp)
@@ -47,4 +41,4 @@
 add_executable(arx ${SOURCES})
 
 #link
-target_link_libraries(arx dsound dxguid gdi32 shell32 dinput comdlg32 ole32 comctl32 ddraw jpeg z)+target_link_libraries(arx wine jpeg)