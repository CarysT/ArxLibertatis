cmake_minimum_required(VERSION 2.8)
project(ArxFatalis)

option(ARX_BUILD_TESTS ON)
option(ARX_BUILD_TOOLS ON)
option(ARX_MINGW OFF)

set(SRC_DIR src)
set(EXECUTABLE_OUTPUT_PATH ${CMAKE_SOURCE_DIR}/bin)

include_directories(${SRC_DIR})

IF (MSVC)
	# Set optimal options for msvc:
	
	# Disable deprecation warnings
	add_definitions(-D_CRT_SECURE_NO_WARNINGS)
	add_definitions(-D_CRT_NONSTDC_NO_DEPRECATE)
	add_definitions(-D_SCL_SECURE_NO_WARNINGS)
	add_definitions(/wd4995)
	
	# Source groups
	set(SOURCE_GROUPS
		ai animation audio core game graphics gui io physics scene scripting window
	)

	foreach(SOURCE_GROUP ${SOURCE_GROUPS})
		file(GLOB_RECURSE SOURCES ${SRC_DIR}/${SOURCE_GROUP}/*.*)
		SOURCE_GROUP("${SOURCE_GROUP}" FILES ${SOURCES})
	endforeach(SOURCE_GROUP)
	#glob includes
	file(GLOB_RECURSE ALL_INCLUDES ${SRC_DIR}/*.h)
	SOURCE_GROUP("inc" FILES ${ALL_INCLUDES})
ELSE (MSVC)
	# Set optimal options for gcc:
	#wine compiler
	set(CMAKE_CXX_COMPILER wineg++)
	set(CMAKE_C_COMPILER winegcc)

	#set 32bit
	set(CMAKE_CXX_FLAGS "-m32")

	#Debug
	set(CMAKE_CXX_FLAGS "${CMAKE_CXX_FLAGS} -O0 -g3")
ENDIF (MSVC)

if(ARX_MINGW)
	set(CMAKE_CXX_COMPILER i486-mingw32-g++)
	set(CMAKE_C_COMPILER i486-mingw32-gcc)
endif()

# Preprocessor definitions
add_definitions(-D_DEBUG)
<<<<<<< HEAD
add_definitions(-DNOMINMAX)			# Prevent <windows.h> from defining min/max macros that can clash with std::min/std::max
=======
add_definitions(-DNOMINMAX)
>>>>>>> dd016c5f

#glob sources
file(GLOB_RECURSE ALL_SOURCES ${SRC_DIR}/*.cpp ${SRC_DIR}/*.h)

#build - WIN32 is only here to specify that on Windows, the app is not a console application, but a windows app (with WinMain)
add_executable(arx WIN32 ${ALL_SOURCES})

#link
target_link_libraries(arx dsound dxguid gdi32 shell32 dinput comdlg32 ole32 comctl32 ddraw jpeg z)

add_custom_target(remake
	#clean and compile with 1 thread per core
	COMMAND make clean && rm CMakeCache.txt && cmake ${CMAKE_SOURCE_DIR} -G\"Unix Makefiles\" && make -j`getconf _NPROCESSORS_ONLN`
)

add_custom_target(doc
	#build the documentation
	COMMAND cd ${CMAKE_SOURCE_DIR} && doxygen doc/Doxyfile
)

#find python2
IF(EXISTS "/usr/bin/python2")
	SET(PYTHON_BIN "python2")
ELSE()
	SET(PYTHON_BIN "python")
ENDIF()
SET(STYLE_FILTER -readability/casting,-build/header_guard,-build/include,-readability/streams,-whitespace,-runtime/int)
add_custom_target(style
	COMMAND ${PYTHON_BIN} ${CMAKE_SOURCE_DIR}/scripts/cpplint.py --filter=${STYLE_FILTER} ${ALL_SOURCES} ${ALL_INCLUDES}
)

if(ARX_BUILD_TESTS)
	add_subdirectory(tests ${CMAKE_SOURCE_DIR}/bin/tests)
endif()

if(ARX_BUILD_TOOLS)
	add_subdirectory(tools ${CMAKE_SOURCE_DIR}/bin/tools)
endif()<|MERGE_RESOLUTION|>--- conflicted
+++ resolved
@@ -51,11 +51,7 @@
 
 # Preprocessor definitions
 add_definitions(-D_DEBUG)
-<<<<<<< HEAD
-add_definitions(-DNOMINMAX)			# Prevent <windows.h> from defining min/max macros that can clash with std::min/std::max
-=======
 add_definitions(-DNOMINMAX)
->>>>>>> dd016c5f
 
 #glob sources
 file(GLOB_RECURSE ALL_SOURCES ${SRC_DIR}/*.cpp ${SRC_DIR}/*.h)
