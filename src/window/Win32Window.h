/*
 * Copyright 2011-2012 Arx Libertatis Team (see the AUTHORS file)
 *
 * This file is part of Arx Libertatis.
 *
 * Arx Libertatis is free software: you can redistribute it and/or modify
 * it under the terms of the GNU General Public License as published by
 * the Free Software Foundation, either version 3 of the License, or
 * (at your option) any later version.
 *
 * Arx Libertatis is distributed in the hope that it will be useful,
 * but WITHOUT ANY WARRANTY; without even the implied warranty of
 * MERCHANTABILITY or FITNESS FOR A PARTICULAR PURPOSE.  See the
 * GNU General Public License for more details.
 *
 * You should have received a copy of the GNU General Public License
 * along with Arx Libertatis.  If not, see <http://www.gnu.org/licenses/>.
 */

#ifndef ARX_WINDOW_WIN32WINDOW_H
#define ARX_WINDOW_WIN32WINDOW_H

#include <map>
#include <windows.h>

#include "window/RenderWindow.h"

class Win32Window : public RenderWindow {
	
public:
	
	Win32Window();
	virtual ~Win32Window();
	
<<<<<<< HEAD
=======
	virtual bool initialize(const std::string & title, Vec2i size, bool fullscreen,
	                        unsigned depth = 0);
	
>>>>>>> 67038a18
	virtual void * getHandle();
	virtual void setFullscreenMode(Vec2i resolution, unsigned depth = 0);
	virtual void setWindowSize(Vec2i size);
	virtual void tick();
	virtual Vec2i getCursorPosition() const;
	
	virtual void hide();
	
protected:
	
	void updateSize();
	
	virtual void changeDisplay(unsigned _depth) = 0;
	
private:
	
	static bool registerWindowClass();
	static void unregisterWindowClass();
<<<<<<< HEAD

	static LRESULT CALLBACK windowProc(HWND hWnd, UINT iMsg, WPARAM wParam, LPARAM lParam);
=======
	
	static LRESULT CALLBACK WindowProc(HWND hWnd, UINT iMsg, WPARAM wParam, LPARAM lParam);
>>>>>>> 67038a18
	
	HWND m_hWnd;
	WNDPROC m_HijackedWindowProc;
	
	static WNDCLASS m_WindowClass;
	static int m_WindowClassRegistered;
	static std::map<HWND,Win32Window*> m_WindowsMap;
	
};

#endif // ARX_WINDOW_WIN32WINDOW_H<|MERGE_RESOLUTION|>--- conflicted
+++ resolved
@@ -32,12 +32,9 @@
 	Win32Window();
 	virtual ~Win32Window();
 	
-<<<<<<< HEAD
-=======
 	virtual bool initialize(const std::string & title, Vec2i size, bool fullscreen,
 	                        unsigned depth = 0);
 	
->>>>>>> 67038a18
 	virtual void * getHandle();
 	virtual void setFullscreenMode(Vec2i resolution, unsigned depth = 0);
 	virtual void setWindowSize(Vec2i size);
@@ -56,13 +53,8 @@
 	
 	static bool registerWindowClass();
 	static void unregisterWindowClass();
-<<<<<<< HEAD
-
+	
 	static LRESULT CALLBACK windowProc(HWND hWnd, UINT iMsg, WPARAM wParam, LPARAM lParam);
-=======
-	
-	static LRESULT CALLBACK WindowProc(HWND hWnd, UINT iMsg, WPARAM wParam, LPARAM lParam);
->>>>>>> 67038a18
 	
 	HWND m_hWnd;
 	WNDPROC m_HijackedWindowProc;
